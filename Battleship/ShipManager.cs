--- conflicted
+++ resolved
@@ -220,7 +220,7 @@
                     _placementTimeout.Dispose();
                 }
 
-                _placementTimeout = new Timer(1000);
+                _placementTimeout = new Timer(500);
                 _placementTimeout.Elapsed += OnTimeoutEvent!;
                 _placementTimeout.Start();
 
@@ -234,28 +234,16 @@
         /// <summary>
         /// Draw for the ship manager.
         /// </summary>
-        /// <param name="isP1Turn">If it's P1's turn, don't render P2's ships.</param>
-        public void Draw(SpriteBatch spriteBatch, bool isP1Turn)
-        {
-<<<<<<< HEAD
-            foreach (Ship ship in Player1Ships)
-                if (!HideP1Ships)
+        public void Draw(SpriteBatch spriteBatch, bool isP1sTurn)
+        {
+            if (isP1sTurn)
+                foreach (Ship ship in Player1Ships)
+                //if (!HideP1Ships)
                     spriteBatch.Draw(ship.ShipTexture, ship.ShipRectangle, Color.White);
-            foreach (Ship ship in Player2Ships)
-                if (!HideP2Ships)
+            else
+                foreach (Ship ship in Player2Ships)
+                //if (!HideP2Ships)
                     spriteBatch.Draw(ship.ShipTexture, ship.ShipRectangle, Color.White);
-=======
-            if (isP1Turn)
-            {
-                foreach (Ship ship in Player1Ships)
-                    spriteBatch.Draw(ship.ShipTexture, ship.ShipRectangle, Color.White);
-            }
-            else
-            {
-                foreach (Ship ship in Player2Ships)
-                    spriteBatch.Draw(ship.ShipTexture, ship.ShipRectangle, Color.White);
-            }
->>>>>>> 23a4cca0
         }
 
         /// <summary>
