--- conflicted
+++ resolved
@@ -79,14 +79,10 @@
         {
             _spriteBatch = new SpriteBatch(GraphicsDevice);
 
-<<<<<<< HEAD
             _player1grid.LoadContent(Content);
             _player2grid.LoadContent(Content);
-=======
-            _grid.LoadContent(Content);
->>>>>>> ce565031
         }
-
+        
         /// <summary>
         /// Checks if any game logic has updated. Called constantly in a loop.
         /// </summary>
@@ -96,12 +92,8 @@
             if (GamePad.GetState(PlayerIndex.One).Buttons.Back == ButtonState.Pressed || Keyboard.GetState().IsKeyDown(Keys.Escape))
                 Exit();
 
-<<<<<<< HEAD
             _player1grid.Update();
             _player2grid.Update();
-=======
-            _grid.Update();
->>>>>>> ce565031
 
             base.Update(gameTime);
         }
@@ -115,12 +107,8 @@
             GraphicsDevice.Clear(Color.CornflowerBlue);
 
             _spriteBatch.Begin(samplerState: SamplerState.PointClamp);
-<<<<<<< HEAD
             _player1grid.Draw(_spriteBatch);
             _player2grid.Draw(_spriteBatch);
-=======
-            _grid.Draw(_spriteBatch);
->>>>>>> ce565031
             _spriteBatch.End();
 
             base.Draw(gameTime);
