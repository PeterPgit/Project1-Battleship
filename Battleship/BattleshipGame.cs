﻿/*   
 *   Module Name: BattleshipGame.cs  
 *   Purpose: This module is the main game class for the Battleship game. 
 *            It is responsible for managing all other subordinate manager objects needed to run the game.Authors: Derek Norton, Ethan Berkley, Jacob Wilkus, Mo Morgan, and Richard Moser
 *   Inputs: None 
 *   Output: None
 *   Additional code sources:
 *   Developers: Derek Norton, Ethan Berkley, Jacob Wilkus, Mo Morgan, and Richard Moser
 *   Date: 09/11/2024
 *   Last Modified: 09/13/2024
 */

using Microsoft.Xna.Framework;
using Microsoft.Xna.Framework.Graphics;
using Microsoft.Xna.Framework.Input;
using System;
using System.Collections.Generic;
using System.Diagnostics;
using System.Diagnostics.Tracing;

namespace Battleship
{
    public class BattleshipGame : Game
    {
        /// <summary>
        /// The MonoGame Graphics Device Manager.
        /// </summary>
        private GraphicsDeviceManager _graphics;

        /// <summary>
        /// The MonoGame sprit batch object.
        /// </summary>
        private SpriteBatch? _spriteBatch;

        /// <summary>
        /// The player's cursor.
        /// </summary>
        private Cursor _cursor = new();

        /// <summary>
        /// Player 1 grid object.
        /// </summary>
        private Grid? _player1grid;

        /// <summary>
        /// Player 2 grid object.
        /// </summary>
        private Grid? _player2grid;

        /// <summary>
        /// The internal ship manager object.
        /// </summary>
        private ShipManager? _shipManager;

        /// <summary>
<<<<<<< HEAD
        /// <c>BattleshipGame</c> class constructor.
        /// </summary>
=======
        /// The internal turn manager object.
        /// </summary>
        private TurnManager? _turnManager;

>>>>>>> 50f3b85e
        public BattleshipGame()
        {
            _graphics = new GraphicsDeviceManager(this);
            Content.RootDirectory = "Content";
            IsMouseVisible = true;
        }
        

        /// <summary>
        /// Initializes the relevant objects and window. 
        /// Called once at startup.
        /// </summary>
        protected override void Initialize()
        {
            // Set the window size. Enable the game in windowed mode.
            _graphics.IsFullScreen = false;
            _graphics.PreferredBackBufferWidth = Constants.SQUARE_SIZE * Constants.GRID_SIZE * 2 * Constants.SCALE;
            _graphics.PreferredBackBufferHeight = Constants.SQUARE_SIZE * Constants.GRID_SIZE * Constants.SCALE;
            _graphics.ApplyChanges();

            Window.Title = "Battleship"; // Set the window title.

            _player1grid = new Grid(Constants.GRID_SIZE, Constants.PLAYER_1_OFFSET);
            _player2grid = new Grid(Constants.GRID_SIZE, Constants.PLAYER_2_OFFSET);
            _shipManager = new ShipManager(5);
<<<<<<< HEAD

            _shipManager = new ShipManager(5); // Initialize the ship manager with the number of ships.
                                               // The parameter will eventually be a constant int property whose value changes based on main menu option selection 

            // add the event handlers for ship placement, tile adjustment, and ship placement validation for both players.
=======
            _turnManager = new TurnManager();
            // add event handlers
>>>>>>> 50f3b85e
            _shipManager.OnPlayer1ShipPlaced = _player1grid.ShipPlaced;
            _shipManager.OnPlayer2ShipPlaced = _player2grid.ShipPlaced;
            _shipManager.OnPlayer1AdjustedTileRequested = _player1grid.GetAdjustedCurrentTile;
            _shipManager.OnPlayer2AdjustedTileRequested = _player2grid.GetAdjustedCurrentTile;
            _shipManager.IsPlayer1PlacementValid = _player1grid.IsShipPlacementValid;
            _shipManager.IsPlayer2PlacementValid = _player2grid.IsShipPlacementValid;
<<<<<<< HEAD

            base.Initialize(); // Ensures the framerwork-level logic in the base class is initialized.
=======
            _shipManager.OnPlayerChange = _turnManager.NextTurn;

            base.Initialize();
>>>>>>> 50f3b85e
        }

        /// <summary>
        /// Loads all texture content.
        /// Called once at startup.
        /// </summary>
        protected override void LoadContent()
        {
            _spriteBatch = new SpriteBatch(GraphicsDevice);

            _player1grid!.LoadContent(Content);
            _player2grid!.LoadContent(Content);
            _shipManager!.LoadContent(Content);
            _cursor.LoadContent(Content);
            _turnManager!.LoadContent(Content);
        }
        
        /// <summary>
        /// Checks if any game logic has updated. Called constantly in a loop.
        /// </summary>
        /// <param name="gameTime">The current game time.</param>
        protected override void Update(GameTime gameTime)
        {
            // Exit the game if the back button is pressed or the escape key is pressed.
            if (GamePad.GetState(PlayerIndex.One).Buttons.Back == ButtonState.Pressed || Keyboard.GetState().IsKeyDown(Keys.Escape))
                Exit();

            // Update the grid objects.
            _player1grid!.Update();
            _player2grid!.Update();

            // Get the current tile location for each player.
            Tuple<int, int> currentPlayer1TileLocation = _player1grid.GridArray.CoordinatesOf(_player1grid.CurrentTile);
            Tuple<int, int> currentPlayer2TileLocation = _player2grid.GridArray.CoordinatesOf(_player2grid.CurrentTile);

            // Update the cursor object depending on if player 1 is placing ships or shooting tiles.
            if (_shipManager!.IsPlayer1Placing && _player1grid.CurrentTile is not null)
                _cursor.UpdateWhilePlacing(_player1grid.CurrentTile, currentPlayer1TileLocation, _shipManager.CurrentShipSize);
            else if (_player1grid.CurrentTile is not null)
                _cursor.UpdateWhilePlaying(_player1grid.CurrentTile, currentPlayer1TileLocation.Item1);
            
            // Update the cursor object depending on if player 2 is placing ships or shooting tiles.
            if (_shipManager!.IsPlayer2Placing && _player2grid.CurrentTile is not null)
                _cursor.UpdateWhilePlacing(_player2grid.CurrentTile, currentPlayer2TileLocation, _shipManager.CurrentShipSize);
            else if (_player2grid.CurrentTile is not null)
                _cursor.UpdateWhilePlaying(_player2grid.CurrentTile, currentPlayer2TileLocation.Item1);

<<<<<<< HEAD
            // Update the ship manager object while the players are in ship placing mode.
            if (_shipManager!.IsPlayer1Placing && _player1grid.CurrentTile is not null)
                _shipManager.UpdateWhilePlacing(_player1grid.CurrentTile, _cursor.Orientation, 1);
            if (_shipManager!.IsPlayer2Placing && _player2grid.CurrentTile is not null)
                _shipManager.UpdateWhilePlacing(_player2grid.CurrentTile, _cursor.Orientation, 2);
=======
            if (Mouse.GetState().LeftButton == ButtonState.Released)
            {
                _shipManager!.ReadClick = true;
            } else if (_turnManager!.SwapWaiting && _shipManager!.ReadClick)
            {
                _shipManager!.ReadClick = false;
                _turnManager.SwapWaiting = false;
            }
            else
            {
                if (_shipManager!.IsPlayer1Placing && _player1grid.CurrentTile is not null)
                    _shipManager.UpdateWhilePlacing(_player1grid.CurrentTile, _cursor.Orientation, 1);
                if (_shipManager!.IsPlayer2Placing && _player2grid.CurrentTile is not null)
                    _shipManager.UpdateWhilePlacing(_player2grid.CurrentTile, _cursor.Orientation, 2);



                if (!_shipManager.IsPlacingShips)
                {
                    HandleShooting();
                }

            }

            // Hide if (waiting for player swap) or (its p2's turn)
            _shipManager!.HideP1Ships = _turnManager!.SwapWaiting || !_turnManager.IsP1sTurn;
            _shipManager.HideP2Ships = _turnManager!.SwapWaiting || _turnManager.IsP1sTurn;
>>>>>>> 50f3b85e

            // Check if all ships have been placed
            if (!_shipManager.IsPlacingShips)
            {
                _shipManager.HideP2Ships = true;
                HandleShooting();
            }

            base.Update(gameTime); // Ensures the framerwork-level logic in the base class is updated.
        }

        /// <summary>
        /// Draws objects to the screen. Called constantly in a loop.
        /// </summary>
        /// <param name="gameTime">The current game time.</param>
        protected override void Draw(GameTime gameTime)
        {
            GraphicsDevice.Clear(Color.CornflowerBlue); // Clear the screen with a blue background color. 

            // Draws the grid objects, cursor, and ship manager objects.
            // The various Draw commands are batched together by being enclosed in a _spriteBatch!.Begin/End() block.
            _spriteBatch!.Begin(samplerState: SamplerState.PointClamp);
            _player1grid!.DrawBackground(_spriteBatch);
            _player2grid!.DrawBackground(_spriteBatch);

            _shipManager!.Draw(_spriteBatch);

            _player1grid!.DrawForeground(_spriteBatch);
            _player2grid!.DrawForeground(_spriteBatch);

            _cursor.Draw(_spriteBatch);
            _turnManager!.Draw(_spriteBatch);
            _spriteBatch!.End();

            base.Draw(gameTime); // Ensures the framerwork-level logic in the base class is drawn.
        }
        /// <summary>
        /// Handles shooting logic for the game.
        /// </summary>
        private void HandleShooting()
        {
            MouseState mouseState = Mouse.GetState();
            if (mouseState.LeftButton == ButtonState.Pressed)
            {
                Point mousePoint = new Point(mouseState.X, mouseState.Y);
                bool? hit = _player2grid!.Shoot(mousePoint);
            }
        }
        /// <summary>
        /// Handles shooting logic for the game.
        /// </summary>
        private void HandleShooting()
        {
            MouseState mouseState = Mouse.GetState();
            if (_shipManager!.ReadClick && mouseState.LeftButton == ButtonState.Pressed)
            {
                _shipManager.ReadClick = false;
                bool? success = false;
                if (_turnManager!.IsP1sTurn)
                {
                    success = _player2grid!.Shoot();
                }
                else
                {
                    success = _player1grid!.Shoot();
                }
                if (success is not null)
                {
                    _turnManager.NextTurn();
                    _shipManager!.HideP1Ships = !_turnManager.IsP1sTurn;
                    _shipManager.HideP2Ships = _turnManager.IsP1sTurn;
                }
            }
        }
    }
}<|MERGE_RESOLUTION|>--- conflicted
+++ resolved
@@ -53,15 +53,10 @@
         private ShipManager? _shipManager;
 
         /// <summary>
-<<<<<<< HEAD
-        /// <c>BattleshipGame</c> class constructor.
-        /// </summary>
-=======
         /// The internal turn manager object.
         /// </summary>
         private TurnManager? _turnManager;
 
->>>>>>> 50f3b85e
         public BattleshipGame()
         {
             _graphics = new GraphicsDeviceManager(this);
@@ -86,31 +81,19 @@
 
             _player1grid = new Grid(Constants.GRID_SIZE, Constants.PLAYER_1_OFFSET);
             _player2grid = new Grid(Constants.GRID_SIZE, Constants.PLAYER_2_OFFSET);
-            _shipManager = new ShipManager(5);
-<<<<<<< HEAD
-
-            _shipManager = new ShipManager(5); // Initialize the ship manager with the number of ships.
-                                               // The parameter will eventually be a constant int property whose value changes based on main menu option selection 
-
+            _shipManager = new ShipManager(5);  // Initialize the ship manager with the number of ships.
+                                                // The parameter will eventually be a constant int property whose value
+            _turnManager = new TurnManager();
             // add the event handlers for ship placement, tile adjustment, and ship placement validation for both players.
-=======
-            _turnManager = new TurnManager();
-            // add event handlers
->>>>>>> 50f3b85e
             _shipManager.OnPlayer1ShipPlaced = _player1grid.ShipPlaced;
             _shipManager.OnPlayer2ShipPlaced = _player2grid.ShipPlaced;
             _shipManager.OnPlayer1AdjustedTileRequested = _player1grid.GetAdjustedCurrentTile;
             _shipManager.OnPlayer2AdjustedTileRequested = _player2grid.GetAdjustedCurrentTile;
             _shipManager.IsPlayer1PlacementValid = _player1grid.IsShipPlacementValid;
             _shipManager.IsPlayer2PlacementValid = _player2grid.IsShipPlacementValid;
-<<<<<<< HEAD
+            _shipManager.OnPlayerChange = _turnManager.NextTurn;
 
             base.Initialize(); // Ensures the framerwork-level logic in the base class is initialized.
-=======
-            _shipManager.OnPlayerChange = _turnManager.NextTurn;
-
-            base.Initialize();
->>>>>>> 50f3b85e
         }
 
         /// <summary>
@@ -158,27 +141,26 @@
             else if (_player2grid.CurrentTile is not null)
                 _cursor.UpdateWhilePlaying(_player2grid.CurrentTile, currentPlayer2TileLocation.Item1);
 
-<<<<<<< HEAD
+            if (Mouse.GetState().LeftButton == ButtonState.Released)
+            {
+                _shipManager!.ReadClick = true;
+            } else if (_turnManager!.SwapWaiting && _shipManager!.ReadClick)
+            {
+                _shipManager!.ReadClick = false;
+                _turnManager.SwapWaiting = false;
+            }
+            else
+            {
+                if (_shipManager!.IsPlayer1Placing && _player1grid.CurrentTile is not null)
+                    _shipManager.UpdateWhilePlacing(_player1grid.CurrentTile, _cursor.Orientation, 1);
+                if (_shipManager!.IsPlayer2Placing && _player2grid.CurrentTile is not null)
+                    _shipManager.UpdateWhilePlacing(_player2grid.CurrentTile, _cursor.Orientation, 2);
+
             // Update the ship manager object while the players are in ship placing mode.
             if (_shipManager!.IsPlayer1Placing && _player1grid.CurrentTile is not null)
                 _shipManager.UpdateWhilePlacing(_player1grid.CurrentTile, _cursor.Orientation, 1);
             if (_shipManager!.IsPlayer2Placing && _player2grid.CurrentTile is not null)
                 _shipManager.UpdateWhilePlacing(_player2grid.CurrentTile, _cursor.Orientation, 2);
-=======
-            if (Mouse.GetState().LeftButton == ButtonState.Released)
-            {
-                _shipManager!.ReadClick = true;
-            } else if (_turnManager!.SwapWaiting && _shipManager!.ReadClick)
-            {
-                _shipManager!.ReadClick = false;
-                _turnManager.SwapWaiting = false;
-            }
-            else
-            {
-                if (_shipManager!.IsPlayer1Placing && _player1grid.CurrentTile is not null)
-                    _shipManager.UpdateWhilePlacing(_player1grid.CurrentTile, _cursor.Orientation, 1);
-                if (_shipManager!.IsPlayer2Placing && _player2grid.CurrentTile is not null)
-                    _shipManager.UpdateWhilePlacing(_player2grid.CurrentTile, _cursor.Orientation, 2);
 
 
 
@@ -192,16 +174,8 @@
             // Hide if (waiting for player swap) or (its p2's turn)
             _shipManager!.HideP1Ships = _turnManager!.SwapWaiting || !_turnManager.IsP1sTurn;
             _shipManager.HideP2Ships = _turnManager!.SwapWaiting || _turnManager.IsP1sTurn;
->>>>>>> 50f3b85e
-
-            // Check if all ships have been placed
-            if (!_shipManager.IsPlacingShips)
-            {
-                _shipManager.HideP2Ships = true;
-                HandleShooting();
-            }
-
-            base.Update(gameTime); // Ensures the framerwork-level logic in the base class is updated.
+
+            base.Update(gameTime);
         }
 
         /// <summary>
