--- conflicted
+++ resolved
@@ -504,8 +504,6 @@
         }
 
 
-<<<<<<< HEAD
-=======
 private void BombShoot(Grid grid, ref int hitLimit)
 {
     if (grid.CurrentTile == null)
@@ -640,7 +638,6 @@
             CarpetBomb
         }
 
->>>>>>> 504c6323
         /// <summary>
         /// Handles shooting logic for the game.
         /// </summary>
@@ -782,62 +779,6 @@
             success = true;
         }
 
-<<<<<<< HEAD
-            // If the left mouse button is pressed and the read click is true, shoot the tile.
-            if (selectedDifficulty == DifficultyState.Disabled) // Continues as normal if the AI is disabled
-            {
-                if (_shipManager!.ReadClick && mouseState.LeftButton == ButtonState.Pressed)
-                {
-                    _shipManager.ReadClick = false; // Set the read click to false to prevent multiple shots per click.
-                    bool? success = false; // This variable will store the result of the shot. Initialized to false.
-
-                    // Shoot the tile for the player whose turn it is.
-                    if (_turnManager!.IsP1sTurn)
-                    {
-                        success = _player2grid!.Shoot();
-                        if (success == true)
-                        {
-                            P2HitLimit = P2HitLimit - 1; // Decrement the hit limit for player 2 if the shot was successful.
-                        }
-                    }
-                    else
-                    {
-                        success = _player1grid!.Shoot();
-                        if (success == true)
-                        {
-                            P1HitLimit = P1HitLimit - 1; // Decrement the hit limit for player 1 if the shot was successful.
-                        }
-                    }
-
-                    // If the shot was valid (a hit or a miss), move to the next turn and hide the ships of the player who is not taking their turn.
-                    if (success is not null)
-                    {
-                        _turnManager.NextTurn();
-                        _shipManager!.HideP1Ships = !_turnManager.IsP1sTurn;
-                        _shipManager.HideP2Ships = _turnManager.IsP1sTurn;
-                    }
-                    if (P1HitLimit == 0)
-                    {
-                        inGame = false;
-                        currentGameState = GameState.MainMenu;
-                        base.Initialize();
-                    }
-                    else if (P2HitLimit == 0)
-                    {
-                        inGame = false;
-                        currentGameState = GameState.MainMenu;
-                        base.Initialize();
-                    }
-                }
-            }
-            // Easy difficulty: randomly selects tiles to attack
-            else if (selectedDifficulty == DifficultyState.Easy)
-            {
-                if (_shipManager!.ReadClick && ((mouseState.LeftButton == ButtonState.Pressed) || !_turnManager!.IsP1sTurn))
-                {
-                    _shipManager.ReadClick = false; // Set the read click to false to prevent multiple shots per click.
-                    bool? success = false; // This variable will store the result of the shot. Initialized to false.
-=======
         // Check for win condition after the player's shot
         if (opponentHitLimit == 0)
         {
@@ -885,7 +826,6 @@
     {
         randomTileX = random.Next(1, gridSize);
         randomTileY = random.Next(1, gridSize);
->>>>>>> 504c6323
 
         // Set the current tile to the randomly chosen one
         grid.CurrentTile = grid.GridArray[randomTileX, randomTileY];
@@ -985,11 +925,8 @@
             success = grid.Shoot();
         }
     }
-<<<<<<< HEAD
-=======
 
     return success;
 }
     }
->>>>>>> 504c6323
 }