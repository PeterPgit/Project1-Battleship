﻿using Microsoft.Xna.Framework;
using Microsoft.Xna.Framework.Graphics;
using Microsoft.Xna.Framework.Input;
using System.Diagnostics;

namespace Battleship
{
    public class BattleshipGame : Game
    {
        /// <summary>
        /// The MonoGame Graphics Device Manager.
        /// </summary>
        private GraphicsDeviceManager _graphics;

        /// <summary>
        /// The MonoGame sprit batch object.
        /// </summary>
        private SpriteBatch _spriteBatch;

        /// <summary>
        /// Internal grid object.
        /// </summary>
        private Grid _grid;

        /// <summary>
        /// The internal ship manager object.
        /// </summary>
        private ShipManager _shipManager = new();

        public BattleshipGame()
        {
            _graphics = new GraphicsDeviceManager(this);
            Content.RootDirectory = "Content";
            IsMouseVisible = true;
        }

        /// <summary>
        /// Initializes the relevant objects and window. 
        /// Called once at startup.
        /// </summary>
        protected override void Initialize()
        {
            _graphics.IsFullScreen = false;
            _graphics.PreferredBackBufferWidth = 495;
            _graphics.PreferredBackBufferHeight = 495;
            _graphics.ApplyChanges();

            Window.Title = "Battleship";

            _grid = new Grid(11);

            base.Initialize();
        }

        /// <summary>
        /// Loads all texture content.
        /// Called once at startup.
        /// </summary>
        protected override void LoadContent()
        {
            _spriteBatch = new SpriteBatch(GraphicsDevice);

<<<<<<< HEAD
            // Load the grid textures
            GridTile[,] gridArray = _grid.GridArray;

            gridArray[0, 0].GridTexture = Content.Load<Texture2D>("top_corner");

            for (int tileNum = 1; tileNum < _grid.Size; tileNum++)
            {
                gridArray[0, tileNum].GridTexture = Content.Load<Texture2D>($"column_{tileNum}");
                gridArray[tileNum, 0].GridTexture = Content.Load<Texture2D>($"row_{tileNum}");
            }

            for (int colNum = 1; colNum <  _grid.Size; colNum++)
            {
                for (int rowNum = 1; rowNum < _grid.Size; rowNum++)
                {
                    gridArray[colNum, rowNum].GridTexture = Content.Load<Texture2D>("square");
                    gridArray[colNum, rowNum].CanSelect = true;
                }
            }

            _grid.SquareSelectedTexture = Content.Load<Texture2D>("square_selected");
            _grid.SquareMissedTexture = Content.Load<Texture2D>("square_miss");
            _grid.SquareHitTexture = Content.Load<Texture2D>("square_hit");

            _shipManager.LoadContent(Content);
=======
            _grid.LoadContent(Content);
>>>>>>> ce565031
        }

        /// <summary>
        /// Checks if any game logic has updated. Called constantly in a loop.
        /// </summary>
        /// <param name="gameTime">The current game time.</param>
        protected override void Update(GameTime gameTime)
        {
            if (GamePad.GetState(PlayerIndex.One).Buttons.Back == ButtonState.Pressed || Keyboard.GetState().IsKeyDown(Keys.Escape))
                Exit();

            _grid.Update();

            base.Update(gameTime);
        }

        /// <summary>
        /// Draws objects to the screen. Called constantly in a loop.
        /// </summary>
        /// <param name="gameTime">The current game time.</param>
        protected override void Draw(GameTime gameTime)
        {
            GraphicsDevice.Clear(Color.CornflowerBlue);

            _spriteBatch.Begin(samplerState: SamplerState.PointClamp);
            _grid.Draw(_spriteBatch);
            _spriteBatch.End();

            base.Draw(gameTime);
        }
    }
}<|MERGE_RESOLUTION|>--- conflicted
+++ resolved
@@ -60,35 +60,8 @@
         {
             _spriteBatch = new SpriteBatch(GraphicsDevice);
 
-<<<<<<< HEAD
-            // Load the grid textures
-            GridTile[,] gridArray = _grid.GridArray;
-
-            gridArray[0, 0].GridTexture = Content.Load<Texture2D>("top_corner");
-
-            for (int tileNum = 1; tileNum < _grid.Size; tileNum++)
-            {
-                gridArray[0, tileNum].GridTexture = Content.Load<Texture2D>($"column_{tileNum}");
-                gridArray[tileNum, 0].GridTexture = Content.Load<Texture2D>($"row_{tileNum}");
-            }
-
-            for (int colNum = 1; colNum <  _grid.Size; colNum++)
-            {
-                for (int rowNum = 1; rowNum < _grid.Size; rowNum++)
-                {
-                    gridArray[colNum, rowNum].GridTexture = Content.Load<Texture2D>("square");
-                    gridArray[colNum, rowNum].CanSelect = true;
-                }
-            }
-
-            _grid.SquareSelectedTexture = Content.Load<Texture2D>("square_selected");
-            _grid.SquareMissedTexture = Content.Load<Texture2D>("square_miss");
-            _grid.SquareHitTexture = Content.Load<Texture2D>("square_hit");
-
+            _grid.LoadContent(Content);
             _shipManager.LoadContent(Content);
-=======
-            _grid.LoadContent(Content);
->>>>>>> ce565031
         }
 
         /// <summary>
