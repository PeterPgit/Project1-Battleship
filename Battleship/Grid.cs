﻿using Microsoft.Xna.Framework;
using Microsoft.Xna.Framework.Content;
using Microsoft.Xna.Framework.Graphics;
using Microsoft.Xna.Framework.Input;
using System;
using System.Collections.Generic;
using System.Linq;
using System.Reflection.Metadata;
using System.Text;
using System.Threading;
using System.Threading.Tasks;

namespace Battleship
{
    public class Grid
    {
        /// <summary>
        /// The number of pixels for the width and height of each square.
        /// </summary>
<<<<<<< HEAD
        private const int SQUARE_SIZE = 9;
=======
        private const int _SQUARESIZE = 9;
>>>>>>> 08e4ed13

        /// <summary>
        /// The scale factor between the texture and actual display.
        /// </summary>
<<<<<<< HEAD
        private const int SCALE = 5;
=======
        private const int _SCALE = 5;
>>>>>>> 08e4ed13

        /// <summary>
        /// The 2D Array representing and storing the grid.
        /// </summary>
        public GridTile[,] GridArray { get; set; }

        /// <summary>
        /// The texture used to indicate a square was a "miss".
        /// </summary>
        public Texture2D? SquareMissedTexture { get; set; }

        /// <summary>
        /// The texture used to indicate a square was a "hit".
        /// </summary>
        public Texture2D? SquareHitTexture { get; set; }

        /// <summary>
        /// The current tile the mouse is hovering over.
        /// Set in the update loop.
        /// </summary>
        public GridTile? CurrentTile { get; set; }

        /// <summary>
<<<<<<< HEAD
        /// The size of width and height of the grid.
=======
        /// The horizontal offset value used for drawing the grid.
        /// </summary>
        private int _offset { get; set; }

        /// <summary>
        /// The previous mouse point from the last update cycle.
        /// </summary>
        private Point _previousMousePoint;

        /// <summary>
        /// Whether or not the mouse has updated.
>>>>>>> 08e4ed13
        /// </summary>
        public int Size { get; set; }

        public Grid(int size, int offset)
        {
            // Initialize the 2D Array. 
            GridArray = new GridTile[size, size];
            Size = size;
            _offset = offset;

            // Initialize each GridTile
            for (int rowNum = 0; rowNum < size; rowNum++)
            {
                for (int colNum = 0; colNum < size; colNum++)
                {
<<<<<<< HEAD
                    Point squarePosition = new Point(colNum * SQUARE_SIZE * SCALE, rowNum * SQUARE_SIZE * SCALE);
                    Point squareSize = new Point(SQUARE_SIZE * SCALE, SQUARE_SIZE * SCALE);
=======
                    Point squarePosition = new (colNum * _SQUARESIZE * _SCALE + _offset, rowNum * _SQUARESIZE * _SCALE);
                    Point squareSize = new (_SQUARESIZE * _SCALE, _SQUARESIZE * _SCALE);
>>>>>>> 08e4ed13

                    GridArray[rowNum, colNum] = new GridTile(squarePosition, squareSize);
                }
            }
        }

        /// <summary>
        /// LoadContent for the grid.
        /// </summary>
        public void LoadContent(ContentManager content)
        {
            GridArray[0, 0].GridTexture = content.Load<Texture2D>("top_corner");

            for (int tileNum = 1; tileNum < Size; tileNum++)
            {
                GridArray[0, tileNum].GridTexture = content.Load<Texture2D>($"column_{tileNum}");
                GridArray[tileNum, 0].GridTexture = content.Load<Texture2D>($"row_{tileNum}");
            }

            for (int colNum = 1; colNum < Size; colNum++)
            {
                for (int rowNum = 1; rowNum < Size; rowNum++)
                {
                    GridArray[colNum, rowNum].GridTexture = content.Load<Texture2D>("square");
                    GridArray[colNum, rowNum].CanSelect = true;
                }
            }

            SquareMissedTexture = content.Load<Texture2D>("square_miss");
            SquareHitTexture = content.Load<Texture2D>("square_hit");
        }

        /// <summary>
        /// Update for the grid while in ship placement mode.
        /// </summary>
        public void Update()
        {
            MouseState mouseState = Mouse.GetState();
<<<<<<< HEAD
            Point mousePoint = new Point(mouseState.X, mouseState.Y);
=======
            Point mousePoint = new (mouseState.X, mouseState.Y);
            
            // Skip update loop if the mouse has not moved
            if (mousePoint.X == _previousMousePoint.X && mousePoint.Y == _previousMousePoint.Y)
            {
                _mouseUpdated = false;
                return;
            }
            else
            {
                _mouseUpdated = true;
            }
>>>>>>> 08e4ed13

            // Get which square the mouse is inside of
            foreach (GridTile tile in GridArray)
            {
                if (tile.GridRectangle.Contains(mousePoint) && tile.CanSelect)
                    CurrentTile = tile;
                else if (!tile.GridRectangle.Contains(mousePoint) && (CurrentTile?.Equals(tile) ?? false))
                    CurrentTile = null;
            }
        }

        /// <summary>
        /// Draw for the grid.
        /// </summary>
        public void Draw(SpriteBatch spriteBatch)
        {
            foreach (GridTile tile in GridArray)
                spriteBatch.Draw(tile.GridTexture, tile.GridRectangle, Color.White);
        }

        /// <summary>
        /// Handles updating all grid tiles to indicate that a ship has been placed upon it.
        /// </summary>
        /// <param name="tile">The tile that was selected.</param>
        /// <param name="ship">The ship placed.</param>
        /// <param name="orientation">The current cursor orientation.</param>
        public void ShipPlaced(GridTile tile, Ship ship, CursorOrientation orientation)
        {
            Tuple<int, int> currentTileLocation = GridArray.CoordinatesOf(tile);

            for (int tileNum = 1; tileNum < ship.Length; tileNum++)
            {
                GridTile nextTile;
                if (orientation.Equals(CursorOrientation.HORIZONTAL))
                    nextTile = GridArray[currentTileLocation.Item2, currentTileLocation.Item1 + tileNum];
                else
                    nextTile = GridArray[currentTileLocation.Item2 + tileNum, currentTileLocation.Item1];

<<<<<<< HEAD
                nextTile.Ship = ship;
=======
                spriteBatch.Draw(texture, new Rectangle(tile.GridRectangle.X, tile.GridRectangle.Y, tile.GridRectangle.Width, tile.GridRectangle.Height), Color.White);
>>>>>>> 08e4ed13
            }
        }

        /// <summary>
        /// Returns a new "current tile" based on a required adjustment.
        /// This is for when the ship is being placed on squares close to the edge.
        /// </summary>
        /// <param name="currentTile">The current tile the mouse is over.</param>
        /// <param name="shipLength">The length of the ship being placed.</param>
        /// <param name="orientation">The cursor's orientation</param>
        public GridTile GetAdjustedCurrentTile(GridTile currentTile, int shipLength, CursorOrientation orientation)
        {
            Tuple<int, int> currentTileLocation = GridArray.CoordinatesOf(currentTile);

            if (orientation.Equals(CursorOrientation.HORIZONTAL) && currentTileLocation.Item1 + shipLength >= Size)
                return GridArray[currentTileLocation.Item2, Size - shipLength];
            else if (orientation.Equals(CursorOrientation.VERTICAL) && currentTileLocation.Item2 + shipLength >= Size)
                return GridArray[Size - shipLength, currentTileLocation.Item1];
            else
                return currentTile;
        }
    }
}<|MERGE_RESOLUTION|>--- conflicted
+++ resolved
@@ -17,20 +17,12 @@
         /// <summary>
         /// The number of pixels for the width and height of each square.
         /// </summary>
-<<<<<<< HEAD
         private const int SQUARE_SIZE = 9;
-=======
-        private const int _SQUARESIZE = 9;
->>>>>>> 08e4ed13
 
         /// <summary>
         /// The scale factor between the texture and actual display.
         /// </summary>
-<<<<<<< HEAD
         private const int SCALE = 5;
-=======
-        private const int _SCALE = 5;
->>>>>>> 08e4ed13
 
         /// <summary>
         /// The 2D Array representing and storing the grid.
@@ -54,23 +46,14 @@
         public GridTile? CurrentTile { get; set; }
 
         /// <summary>
-<<<<<<< HEAD
         /// The size of width and height of the grid.
-=======
+        /// </summary>
+        public int Size { get; set; }
+
+        /// <summary>
         /// The horizontal offset value used for drawing the grid.
         /// </summary>
         private int _offset { get; set; }
-
-        /// <summary>
-        /// The previous mouse point from the last update cycle.
-        /// </summary>
-        private Point _previousMousePoint;
-
-        /// <summary>
-        /// Whether or not the mouse has updated.
->>>>>>> 08e4ed13
-        /// </summary>
-        public int Size { get; set; }
 
         public Grid(int size, int offset)
         {
@@ -84,13 +67,8 @@
             {
                 for (int colNum = 0; colNum < size; colNum++)
                 {
-<<<<<<< HEAD
-                    Point squarePosition = new Point(colNum * SQUARE_SIZE * SCALE, rowNum * SQUARE_SIZE * SCALE);
+                    Point squarePosition = new Point(colNum * SQUARE_SIZE * SCALE + _offset, rowNum * SQUARE_SIZE * SCALE);
                     Point squareSize = new Point(SQUARE_SIZE * SCALE, SQUARE_SIZE * SCALE);
-=======
-                    Point squarePosition = new (colNum * _SQUARESIZE * _SCALE + _offset, rowNum * _SQUARESIZE * _SCALE);
-                    Point squareSize = new (_SQUARESIZE * _SCALE, _SQUARESIZE * _SCALE);
->>>>>>> 08e4ed13
 
                     GridArray[rowNum, colNum] = new GridTile(squarePosition, squareSize);
                 }
@@ -129,22 +107,7 @@
         public void Update()
         {
             MouseState mouseState = Mouse.GetState();
-<<<<<<< HEAD
             Point mousePoint = new Point(mouseState.X, mouseState.Y);
-=======
-            Point mousePoint = new (mouseState.X, mouseState.Y);
-            
-            // Skip update loop if the mouse has not moved
-            if (mousePoint.X == _previousMousePoint.X && mousePoint.Y == _previousMousePoint.Y)
-            {
-                _mouseUpdated = false;
-                return;
-            }
-            else
-            {
-                _mouseUpdated = true;
-            }
->>>>>>> 08e4ed13
 
             // Get which square the mouse is inside of
             foreach (GridTile tile in GridArray)
@@ -183,11 +146,7 @@
                 else
                     nextTile = GridArray[currentTileLocation.Item2 + tileNum, currentTileLocation.Item1];
 
-<<<<<<< HEAD
                 nextTile.Ship = ship;
-=======
-                spriteBatch.Draw(texture, new Rectangle(tile.GridRectangle.X, tile.GridRectangle.Y, tile.GridRectangle.Width, tile.GridRectangle.Height), Color.White);
->>>>>>> 08e4ed13
             }
         }
 
