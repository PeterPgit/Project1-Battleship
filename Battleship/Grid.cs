--- conflicted
+++ resolved
@@ -214,14 +214,8 @@
         /// Returns null if the tile is not selectable.
         /// Also changes the GridTile texture to show the result of the shot.
         /// </summary>
-<<<<<<< HEAD
-        /// <param name="grid"></param>
-        /// <returns></returns>
-        public bool? Shoot(Point position)
-=======
         /// <returns></returns>
         public bool? Shoot()
->>>>>>> 50f3b85e
         {
             if (CurrentTile is null)
                 return null;
@@ -229,12 +223,6 @@
             // Only allow shooting on the 10x10 grid.
             if (!CurrentTile.CanSelect)
                 return null;
-<<<<<<< HEAD
-            else
-            {
-                if (CurrentTile.HasShip)
-                {
-=======
 
             // Don't allow shooting the same spot again.
             if (CurrentTile.IsShot)
@@ -245,7 +233,6 @@
                 if (CurrentTile.HasShip)
                 {
                     CurrentTile.IsHit = true;
->>>>>>> 50f3b85e
                     CurrentTile.GridTexture = SquareHitTexture;
                     return true;
                 }
